import os
import re

import base64
import hmac
import hashlib

from PIL import Image

from django.core.exceptions import ValidationError
from django.utils.translation import ugettext_lazy  as _
from django.conf import settings


def validate_image_format(f):
    # Check file extension
    extension = os.path.splitext(f.name)[1].lower()[1:]

    if extension == 'jpg':
        extension = 'jpeg'

    if extension not in ['gif', 'jpeg', 'png']:
        raise ValidationError(_("Not a valid image. Please use a gif, jpeg or png file with the correct file extension (*.gif, *.jpg or *.png)."))

    if not f.closed:
        # Open image file
        file_position = f.tell()
        f.seek(0)

        try:
            image = Image.open(f)
        except IOError:
            # Uploaded file is not even an image file (or corrupted)
            raise ValidationError(_("Not a valid image. Please use a gif, jpeg or png file with the correct file extension (*.gif, *.jpg or *.png)."))

        f.seek(file_position)

        # Check that the internal format matches the extension
        # It is possible to upload PSD files if their extension is set to jpg, png or gif. This should catch them out
        if image.format.upper() != extension.upper():
<<<<<<< HEAD
            raise ValidationError(_("Not a valid %s image. Please use a gif, jpeg or png file with the correct file extension.") % (extension.upper()))


def generate_signature(image_id, filter_spec):
    # Based on libthumbor hmac generation
    # https://github.com/thumbor/libthumbor/blob/b19dc58cf84787e08c8e397ab322e86268bb4345/libthumbor/crypto.py#L50
    url = str(image_id) + '/' + str(filter_spec) + '/'
    return base64.urlsafe_b64encode(hmac.new(settings.SECRET_KEY.encode(), url.encode(), hashlib.sha1).digest())


def verify_signature(signature, image_id, filter_spec):
    return signature == generate_signature(image_id, filter_spec)
=======
            raise ValidationError(_("Not a valid %s image. Please use a gif, jpeg or png file with the correct file extension (*.gif, *.jpg or *.png).") % (extension.upper()))
>>>>>>> 09097f65
<|MERGE_RESOLUTION|>--- conflicted
+++ resolved
@@ -38,8 +38,7 @@
         # Check that the internal format matches the extension
         # It is possible to upload PSD files if their extension is set to jpg, png or gif. This should catch them out
         if image.format.upper() != extension.upper():
-<<<<<<< HEAD
-            raise ValidationError(_("Not a valid %s image. Please use a gif, jpeg or png file with the correct file extension.") % (extension.upper()))
+            raise ValidationError(_("Not a valid %s image. Please use a gif, jpeg or png file with the correct file extension (*.gif, *.jpg or *.png).") % (extension.upper()))
 
 
 def generate_signature(image_id, filter_spec):
@@ -50,7 +49,4 @@
 
 
 def verify_signature(signature, image_id, filter_spec):
-    return signature == generate_signature(image_id, filter_spec)
-=======
-            raise ValidationError(_("Not a valid %s image. Please use a gif, jpeg or png file with the correct file extension (*.gif, *.jpg or *.png).") % (extension.upper()))
->>>>>>> 09097f65
+    return signature == generate_signature(image_id, filter_spec)